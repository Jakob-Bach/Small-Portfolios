--- conflicted
+++ resolved
@@ -65,7 +65,6 @@
 We can observe continuous progress in SAT solving methods, heuristics, and their implementations in SAT solvers. 
 The SAT Competition series, which is organized yearly as an international open event, aims to support and provide further incentives for maintaining this progress~\cite{balyo2020proceedings}.
 
-<<<<<<< HEAD
 Solvers are usually evaluated based on compilations of benchmark instances representing diverse interesting application scenarios of SAT solvers. 
 Researchers who implement SAT solvers usually strive for so-called \emph{stable} SAT solvers with a good overall performance on many types of instances. 
 Still, we regularly observe the emergence of new heuristics and methods which contribute to the performance on only a specific subsets of instances. 
@@ -75,16 +74,6 @@
 In SAT Competition 2021, for the first time a special innovation price was given to a solver based on its contributions to the best portfolio.\footnote{\url{https://satcompetition.github.io/2021/}} 
 
 Solvers portfolios can also be used in combination with runtime prediction models for instance-specific algorithm selection (cf. SATzilla~\cite{xu2008satzilla, xu2012satzilla2012}). 
-=======
-Solvers are usually evaluated based on compilations of benchmark instances representing diverse interesting application scenarios of SAT solvers.
-As it is also common in other areas of computer science, no SAT solving method is the best on all SAT instances. 
-In order to create an additional incentive for developing methods that target specific applications, SAT~Competition~2020 introduced an application track where SAT solvers are evaluated on instances stemming from one specific application. 
-In~2020, that was the Planning track, and this was followed in~2021 by the Crypto track~\cite{SC2020:AIJ}. 
-\todo{JB: I would remove the previous two sentences (as it was before 219d873fb2), as they don't really fit into the portfolio story and there is quite a gap to the following paragraph}
-
-Another promising approach to decrease runtime is combining solvers to portfolios for instance-specific algorithm selection, as in SATzilla~\cite{xu2008satzilla, xu2012satzilla2012}.
-Within a portfolio, usually one or more prediction models help to decide which solver to use for a particular SAT instance. 
->>>>>>> 6c48cf4b
 Additional components of a portfolio can be pre-solvers, which are only run for a short time to solve easy instances, or a backup-solver, which is responsible for instances where computing features for the prediction models takes too long.
 Overall, portfolio approaches can become quite complex and it becomes unclear which parts of the portfolio solution are really necessary to achieve a good performance.
 
